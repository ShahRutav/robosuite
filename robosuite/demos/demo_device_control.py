"""Teleoperate robot with keyboard or SpaceMouse.

***Choose user input option with the --device argument***

Keyboard:
    We use the keyboard to control the end-effector of the robot.
    The keyboard provides 6-DoF control commands through various keys.
    The commands are mapped to joint velocities through an inverse kinematics
    solver from Bullet physics.

    Note:
        To run this script with macOS, you must run it with root access.

SpaceMouse:

    We use the SpaceMouse 3D mouse to control the end-effector of the robot.
    The mouse provides 6-DoF control commands. The commands are mapped to joint
    velocities through an inverse kinematics solver from Bullet physics.

    The two side buttons of SpaceMouse are used for controlling the grippers.

    SpaceMouse Wireless from 3Dconnexion: https://www.3dconnexion.com/spacemouse_wireless/en/
    We used the SpaceMouse Wireless in our experiments. The paper below used the same device
    to collect human demonstrations for imitation learning.

    Reinforcement and Imitation Learning for Diverse Visuomotor Skills
    Yuke Zhu, Ziyu Wang, Josh Merel, Andrei Rusu, Tom Erez, Serkan Cabi, Saran Tunyasuvunakool,
    János Kramár, Raia Hadsell, Nando de Freitas, Nicolas Heess
    RSS 2018

    Note:
        This current implementation only supports macOS (Linux support can be added).
        Download and install the driver before running the script:
            https://www.3dconnexion.com/service/drivers.html

Additionally, --pos_sensitivity and --rot_sensitivity provide relative gains for increasing / decreasing the user input
device sensitivity


***Choose controller with the --controller argument***

Choice of using either inverse kinematics controller (ik) or operational space controller (osc):
Main difference is that user inputs with ik's rotations are always taken relative to eef coordinate frame, whereas
    user inputs with osc's rotations are taken relative to global frame (i.e.: static / camera frame of reference).


***Choose environment specifics with the following arguments***

    --environment: Task to perform, e.g.: "Lift", "TwoArmPegInHole", "NutAssembly", etc.

    --robots: Robot(s) with which to perform the task. Can be any in
        {"Panda", "Sawyer", "IIWA", "Jaco", "Kinova3", "UR5e", "Baxter"}. Note that the environments include sanity
        checks, such that a "TwoArm..." environment will only accept either a 2-tuple of robot names or a single
        bimanual robot name, according to the specified configuration (see below), and all other environments will
        only accept a single single-armed robot name

    --config: Exclusively applicable and only should be specified for "TwoArm..." environments. Specifies the robot
        configuration desired for the task. Options are {"parallel" and "opposed"}

            -"parallel": Sets up the environment such that two robots are stationed next to
                each other facing the same direction. Expects a 2-tuple of robot names to be specified
                in the --robots argument.

            -"opposed": Sets up the environment such that two robots are stationed opposed from
                each other, facing each other from opposite directions. Expects a 2-tuple of robot names
                to be specified in the --robots argument.

    --arm: Exclusively applicable and only should be specified for "TwoArm..." environments. Specifies which of the
        multiple arm eef's to control. The other (passive) arm will remain stationary. Options are {"right", "left"}
        (from the point of view of the robot(s) facing against the viewer direction)

    --switch-on-grasp: Exclusively applicable and only should be specified for "TwoArm..." environments. If enabled,
        will switch the current arm being controlled every time the gripper input is pressed

    --toggle-camera-on-grasp: If enabled, gripper input presses will cycle through the available camera angles

Examples:

    For normal single-arm environment:
        $ python demo_device_control.py --environment PickPlaceCan --robots Sawyer --controller osc

    For two-arm bimanual environment:
        $ python demo_device_control.py --environment TwoArmLift --robots Baxter --config bimanual --arm left --controller osc

    For two-arm multi single-arm robot environment:
        $ python demo_device_control.py --environment TwoArmLift --robots Sawyer Sawyer --config parallel --controller osc


"""

import argparse
import time

import numpy as np

import robosuite as suite
from robosuite import load_composite_controller_config
from robosuite.controllers.composite.composite_controller import WholeBody
from robosuite.wrappers import VisualizationWrapper

if __name__ == "__main__":

    parser = argparse.ArgumentParser()
    parser.add_argument("--environment", type=str, default="Lift")
    parser.add_argument("--robots", nargs="+", type=str, default="Panda", help="Which robot(s) to use in the env")
    parser.add_argument(
        "--config", type=str, default="default", help="Specified environment configuration if necessary"
    )
    parser.add_argument("--arm", type=str, default="right", help="Which arm to control (eg bimanual) 'right' or 'left'")
    parser.add_argument("--switch-on-grasp", action="store_true", help="Switch gripper control on gripper action")
    parser.add_argument("--toggle-camera-on-grasp", action="store_true", help="Switch camera angle on gripper action")
    parser.add_argument(
        "--controller",
        type=str,
        default=None,
        help="Choice of controller. Can be generic (eg. 'BASIC' or 'WHOLE_BODY_MINK_IK') or json file (see robosuite/controllers/config for examples)",
    )
    parser.add_argument("--device", type=str, default="keyboard")
    parser.add_argument("--pos-sensitivity", type=float, default=1.0, help="How much to scale position user inputs")
    parser.add_argument("--rot-sensitivity", type=float, default=1.0, help="How much to scale rotation user inputs")
    parser.add_argument(
        "--max_fr", default=25, type=int, help="sleep when simluation runs faster than specified frame rate"
    )
    args = parser.parse_args()

    # Get controller config
    controller_config = load_composite_controller_config(
        controller=args.controller,
        robot=args.robots[0],
    )

    # Create argument configuration
    config = {
        "env_name": args.environment,
        "robots": args.robots,
        "controller_configs": controller_config,
    }

    # Check if we're using a multi-armed environment and use env_configuration argument if so
    if "TwoArm" in args.environment:
        config["env_configuration"] = args.config
    else:
        args.config = None

    # Create environment
    env = suite.make(
        **config,
        has_renderer=True,
        has_offscreen_renderer=False,
        render_camera="agentview",
        ignore_done=True,
        use_camera_obs=False,
        reward_shaping=True,
        control_freq=20,
        hard_reset=False,
    )

    # Wrap this environment in a visualization wrapper
    env = VisualizationWrapper(env, indicator_configs=None)

    # Setup printing options for numbers
    np.set_printoptions(formatter={"float": lambda x: "{0:0.3f}".format(x)})

    # initialize device
    if args.device == "keyboard":
        from robosuite.devices import Keyboard

        device = Keyboard(env=env, pos_sensitivity=args.pos_sensitivity, rot_sensitivity=args.rot_sensitivity)
        env.viewer.add_keypress_callback(device.on_press)
    elif args.device == "spacemouse":
        from robosuite.devices import SpaceMouse

        device = SpaceMouse(env=env, pos_sensitivity=args.pos_sensitivity, rot_sensitivity=args.rot_sensitivity)
    elif args.device == "mjgui":
        from robosuite.devices.mjgui import MJGUI

        device = MJGUI(env=env)
    else:
        raise Exception("Invalid device choice: choose either 'keyboard' or 'spacemouse'.")

    while True:
        # Reset the environment
        obs = env.reset()

        # Setup rendering
        cam_id = 0
        num_cam = len(env.sim.model.camera_names)
        env.render()

        # Initialize variables that should the maintained between resets
        last_grasp = 0

        # Initialize device control
        device.start_control()
        all_prev_gripper_actions = [
            {
                f"{robot_arm}_gripper": np.repeat([0], robot.gripper[robot_arm].dof)
                for robot_arm in robot.arms
                if robot.gripper[robot_arm].dof > 0
            }
            for robot in env.robots
        ]

        # Loop until we get a reset from the input or the task completes
        while True:
            start = time.time()

            # Set active robot
            active_robot = env.robots[device.active_robot]

            # Get the newest action
            input_ac_dict = device.input2action()

            # If action is none, then this a reset so we should break
            if input_ac_dict is None:
                break

            from copy import deepcopy

            action_dict = deepcopy(input_ac_dict)  # {}
            # set arm actions
            for arm in active_robot.arms:
                if isinstance(active_robot.composite_controller, WholeBody):  # input type passed to joint_action_policy
                    controller_input_type = active_robot.composite_controller.joint_action_policy.input_type
                else:
                    controller_input_type = active_robot.part_controllers[arm].input_type

                if controller_input_type == "delta":
                    action_dict[arm] = input_ac_dict[f"{arm}_delta"]
                elif controller_input_type == "absolute":
                    action_dict[arm] = input_ac_dict[f"{arm}_abs"]
                else:
<<<<<<< HEAD
                    raise ValueError

            # Maintain gripper state for each robot but only update the active robot with action
            env_action = [robot.create_action_vector(all_prev_gripper_actions[i]) for i, robot in enumerate(env.robots)]
            env_action[device.active_robot] = active_robot.create_action_vector(action_dict)
            env_action = np.concatenate(env_action)
            for gripper_ac in all_prev_gripper_actions[device.active_robot]:
                all_prev_gripper_actions[device.active_robot][gripper_ac] = action_dict[gripper_ac]

            env.step(env_action)
            env.render()
=======
                    # Only right and left arms supported
                    print(
                        "Error: Unsupported arm specified -- "
                        "must be either 'right' or 'left'! Got: {}".format(args.arm)
                    )
            elif rem_action_dim < 0:
                # We're in an environment with no gripper action space, so trim the action space to be the action dim
                action = action[: env.action_dim]

            # Step through the simulation and render
            obs, reward, done, info = env.step(action)
            env.render()

            # limit frame rate if necessary
            if args.max_fr is not None:
                elapsed = time.time() - start
                diff = 1 / args.max_fr - elapsed
                if diff > 0:
                    time.sleep(diff)
>>>>>>> 0e1db5b3
<|MERGE_RESOLUTION|>--- conflicted
+++ resolved
@@ -230,7 +230,6 @@
                 elif controller_input_type == "absolute":
                     action_dict[arm] = input_ac_dict[f"{arm}_abs"]
                 else:
-<<<<<<< HEAD
                     raise ValueError
 
             # Maintain gripper state for each robot but only update the active robot with action
@@ -242,24 +241,10 @@
 
             env.step(env_action)
             env.render()
-=======
-                    # Only right and left arms supported
-                    print(
-                        "Error: Unsupported arm specified -- "
-                        "must be either 'right' or 'left'! Got: {}".format(args.arm)
-                    )
-            elif rem_action_dim < 0:
-                # We're in an environment with no gripper action space, so trim the action space to be the action dim
-                action = action[: env.action_dim]
-
-            # Step through the simulation and render
-            obs, reward, done, info = env.step(action)
-            env.render()
 
             # limit frame rate if necessary
             if args.max_fr is not None:
                 elapsed = time.time() - start
                 diff = 1 / args.max_fr - elapsed
                 if diff > 0:
-                    time.sleep(diff)
->>>>>>> 0e1db5b3
+                    time.sleep(diff)